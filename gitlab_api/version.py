#!/usr/bin/env python
# coding: utf-8

<<<<<<< HEAD
__version__ = "0.15.8"
__author__ = "Audel Rouhi"
__credits__ = "Audel Rouhi"
=======
__version__ = '0.15.10'
__author__ = 'Audel Rouhi'
__credits__ = 'Audel Rouhi'
>>>>>>> 5a117930
<|MERGE_RESOLUTION|>--- conflicted
+++ resolved
@@ -1,12 +1,6 @@
 #!/usr/bin/env python
 # coding: utf-8
 
-<<<<<<< HEAD
-__version__ = "0.15.8"
-__author__ = "Audel Rouhi"
-__credits__ = "Audel Rouhi"
-=======
 __version__ = '0.15.10'
 __author__ = 'Audel Rouhi'
-__credits__ = 'Audel Rouhi'
->>>>>>> 5a117930
+__credits__ = 'Audel Rouhi'